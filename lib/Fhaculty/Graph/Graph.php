<?php

namespace Fhaculty\Graph;

use Fhaculty\Graph\Exporter\ExporterInterface;
use Fhaculty\Graph\Exporter\Dot;
use Fhaculty\Graph\Exception\BadMethodCallException;
use Fhaculty\Graph\Exception\UnexpectedValueException;
use Fhaculty\Graph\Exception\InvalidArgumentException;
use Fhaculty\Graph\Exception\OverflowException;
use Fhaculty\Graph\Exception\UnderflowException;
use Fhaculty\Graph\Exception\RuntimeException;
use Fhaculty\Graph\Exception\OutOfBoundsException;
use Fhaculty\Graph\Algorithm\ConnectedComponents as AlgorithmConnectedComponents;
use Fhaculty\Graph\Algorithm\Bipartit as AlgorithmBipartit;
use Fhaculty\Graph\Algorithm\Eulerian as AlgorithmEulerian;
use Fhaculty\Graph\Algorithm\Groups as AlgorithmGroups;
use Fhaculty\Graph\Edge\Base as Edge;
use Fhaculty\Graph\Edge\Directed as EdgeDirected;
use Fhaculty\Graph\Set\Vertices;
use Fhaculty\Graph\Set\VerticesMap;
use Fhaculty\Graph\Set\Edges;
use Fhaculty\Graph\Set\DualAggregate;

class Graph implements DualAggregate
{
    /**
     * @var ExporterInterface|null
     * @see self::setExporter()
     */
    protected $exporter = null;

    protected $verticesStorage = array();
    protected $vertices;

    protected $edgesStorage = array();
    protected $edges;

    public function __construct()
    {
        $this->vertices = VerticesMap::factoryArrayReference($this->verticesStorage);
        $this->edges = Edges::factoryArrayReference($this->edgesStorage);
    }

    /**
     * return set of Vertices added to this graph
     *
     * @return Vertices
     */
    public function getVertices()
    {
        return $this->vertices;
    }

    /**
     * return set of ALL Edges added to this graph
     *
     * @return Edges
     */
    public function getEdges()
    {
        return $this->edges;
    }

    /**
     * create a new Vertex in the Graph
     *
     * @param  int|NULL                 $id              new vertex ID to use (defaults to NULL: use next free numeric ID)
     * @param  boolean                  $returnDuplicate normal operation is to throw an exception if given id already exists. pass true to return original vertex instead
     * @return Vertex                   (chainable)
     * @throws InvalidArgumentException if given vertex $id is invalid
     * @throws OverflowException        if given vertex $id already exists and $returnDuplicate is not set
     * @uses Vertex::getId()
     */
    public function createVertex($id = NULL, $returnDuplicate = false)
    {
        // no ID given
        if ($id === NULL) {
            $id = $this->getNextId();
        }
        if ($returnDuplicate && $this->vertices->hasVertexId($id)) {
            return $this->vertices->getVertexId($id);
        }

        return new Vertex($this, $id);
    }

    /**
     * create a new Vertex in this Graph from the given input Vertex of another graph
     *
     * @param  Vertex           $originalVertex
     * @return Vertex           new vertex in this graph
     * @throws RuntimeException if vertex with this ID already exists
     */
    public function createVertexClone(Vertex $originalVertex)
    {
        $id = $originalVertex->getId();
        if ($this->vertices->hasVertexId($id)) {
            throw new RuntimeException('Id of cloned vertex already exists');
        }
        $newVertex = new Vertex($this, $id);
        // TODO: properly set attributes of vertex
        $newVertex->setLayout($originalVertex->getLayout());
        $newVertex->setBalance($originalVertex->getBalance());
        $newVertex->setGroup($originalVertex->getGroup());

        return $newVertex;
    }

    /**
     * create new clone/copy of this graph - copy all attributes and vertices, but do NOT copy edges
     *
     * using this method is faster than creating a new graph and calling createEdgeClone() yourself
     *
     * @return Graph
     */
    public function createGraphCloneEdgeless()
    {
        $graph = new Graph();
//         $graph->setLayout($this->getLayout());
        // TODO: set additional graph attributes
        foreach ($this->getVertices() as $originalVertex) {
            $vertex = $graph->createVertexClone($originalVertex);
            // $graph->vertices[$vid] = $vertex;
        }

        return $graph;
    }

    /**
     * create new clone/copy of this graph - copy all attributes and vertices. but only copy all given edges
     *
     * @param  Edges|Edge[] $edges set or array of edges to be cloned
     * @return Graph
     * @uses Graph::createGraphCloneEdgeless()
     * @uses Graph::createEdgeClone() for each edge to be cloned
     */
    public function createGraphCloneEdges($edges)
    {
        $graph = $this->createGraphCloneEdgeless();
        foreach ($edges as $edge) {
            $graph->createEdgeClone($edge);
        }

        return $graph;
    }

    /**
     * create new clone/copy of this graph - copy all attributes, vertices and edges
     *
     * @return Graph
     * @uses Graph::createGraphCloneEdges() to clone graph with current edges
     */
    public function createGraphClone()
    {
        return $this->createGraphCloneEdges($this->edges);
    }

    /**
     * create a new clone/copy of this graph - copy all attributes and given vertices and its edges
     *
     * @param  Vertices $vertices set of vertices to keep
     * @return Graph
     * @uses Graph::createGraphClone() to create a complete clone
     * @uses Vertex::destroy() to remove unneeded vertices again
     */
    public function createGraphCloneVertices($vertices)
    {
        $verticesKeep = Vertices::factory($vertices);

        $graph = $this->createGraphClone();
        foreach ($graph->getVertices()->getMap() as $vid => $vertex) {
            if (!$verticesKeep->hasVertexId($vid)) {
                $vertex->destroy();
            }
        }

        return $graph;
    }

    /**
     * create new clone of the given edge between adjacent vertices
     *
     * @param  Edge $originalEdge original edge (not neccessarily from this graph)
     * @return Edge new edge in this graph
     * @uses Graph::createEdgeCloneInternal()
     */
    public function createEdgeClone(Edge $originalEdge)
    {
        return $this->createEdgeCloneInternal($originalEdge, 0, 1);
    }

    /**
     * create new clone of the given edge inverted (in opposite direction) between adjacent vertices
     *
     * @param  Edge $originalEdge original edge (not neccessarily from this graph)
     * @return Edge new edge in this graph
     * @uses Graph::createEdgeCloneInternal()
     */
    public function createEdgeCloneInverted(Edge $originalEdge)
    {
        return $this->createEdgeCloneInternal($originalEdge, 1, 0);
    }

    /**
     * create new clone of the given edge between adjacent vertices
     *
     * @param  Edge $originalEdge original edge from old graph
     * @param  int  $ia           index of start vertex
     * @param  int  $ib           index of end vertex
     * @return Edge new edge in this graph
     * @uses Edge::getVertices()
     * @uses Graph::getVertex()
     * @uses Vertex::createEdge() to create a new undirected edge if given edge was undrected
     * @uses Vertex::createEdgeTo() to create a new directed edge if given edge was directed
     * @uses Edge::getWeight()
     * @uses Edge::setWeight()
     * @uses Edge::getFlow()
     * @uses Edge::setFlow()
     * @uses Edge::getCapacity()
     * @uses Edge::setCapacity()
     */
    private function createEdgeCloneInternal(Edge $originalEdge, $ia, $ib)
    {
        $ends = $originalEdge->getVertices()->getIds();

        // get start vertex from old start vertex id
        $a = $this->getVertex($ends[$ia]);
        // get target vertex from old target vertex id
        $b = $this->getVertex($ends[$ib]);

        if ($originalEdge instanceof EdgeDirected) {
            $newEdge = $a->createEdgeTo($b);
        } else {
            // create new edge between new a and b
            $newEdge = $a->createEdge($b);
        }
        // TODO: copy edge attributes
        $newEdge->setLayout($originalEdge->getLayout());
        $newEdge->setWeight($originalEdge->getWeight());
        $newEdge->setFlow($originalEdge->getFlow());
        $newEdge->setCapacity($originalEdge->getCapacity());

        return $newEdge;
    }

    /**
     * create the given number of vertices or given array of Vertex IDs
     *
     * @param  int|array $n number of vertices to create or array of Vertex IDs to create
     * @return Vertices set of Vertices created
     * @uses Graph::getNextId()
     */
    public function createVertices($n)
    {
        $vertices = array();
        if (is_int($n) && $n >= 0) {
            for ($id = $this->getNextId(), $n += $id; $id < $n; ++$id) {
                $vertices[$id] = new Vertex($this, $id);
            }
        } elseif (is_array($n)) {
            // array given => check to make sure all given IDs are available (atomic operation)
            foreach ($n as $id) {
                if (!is_int($id) && !is_string($id)) {
                    throw new InvalidArgumentException('All Vertex IDs have to be of type integer or string');
                } elseif ($this->vertices->hasVertexId($id)) {
                    throw new OverflowException('Given array of Vertex IDs contains an ID that already exists. Given IDs must be unique');
                } elseif (isset($vertices[$id])) {
                    throw new InvalidArgumentException('Given array of Vertex IDs contain duplicate IDs. Given IDs must be unique');
                }

                // temporary marker to check for duplicate IDs in the array
                $vertices[$id] = false;
            }

            // actually create all requested vertices
            foreach ($n as $id) {
                $vertices[$id] = new Vertex($this, $id);
            }
        } else {
            throw new InvalidArgumentException('Invalid number of vertices given. Must be non-negative integer or an array of Vertex IDs');
        }

        return new Vertices($vertices);
    }

    /**
     * get next free/unused/available vertex ID
     *
     * its guaranteed there's NO other vertex with a greater ID
     *
     * @return int
     */
    private function getNextId()
    {
        if (!$this->verticesStorage) {
            return 0;
        }

        // auto ID
        return max(array_keys($this->verticesStorage))+1;
    }

    /**
     * returns the Vertex with identifier $id
     *
     * @param  int|string           $id identifier of Vertex
     * @return Vertex
     * @throws OutOfBoundsException if given vertex ID does not exist
     */
    public function getVertex($id)
    {
        return $this->vertices->getVertexId($id);
    }

    /**
     * checks whether given vertex ID exists in this graph
     *
     * @param int|string $id identifier of Vertex
     * @return boolean
     */
    public function hasVertex($id)
    {
        return $this->vertices->hasVertexId($id);
    }

    /**
<<<<<<< HEAD
     * return first vertex found
     *
     * some algorithms do not need a particular vertex, but merely a (random)
     * starting point. this is a convenience function to just pick the first
     * vertex from the list of known vertices.
     *
     * @return Vertex             first vertex found in this graph
     * @throws UnderflowException if Graph has no vertices
     * @see Vertices::getVertexOrder() if you need to apply ordering first
     * @uses Vertices::getVertexFirst()
     */
    public function getVertexFirst()
    {
        return $this->vertices->getVertexFirst();
    }

    /**
     * adds a new Vertex to the Graph (MUST NOT be called manually!)
     *
     * @param  Vertex $vertex instance of the new Vertex
     * @return void
     * @private
     * @see self::createVertex() instead!
     */
    public function addVertex(Vertex $vertex)
    {
        if (isset($this->verticesStorage[$vertex->getId()])) {
            throw new OverflowException('ID must be unique');
        }
        $this->verticesStorage[$vertex->getId()] = $vertex;
    }

    /**
=======
>>>>>>> 23985a25
     * adds a new Edge to the Graph (MUST NOT be called manually!)
     *
     * @param  Edge $edge instance of the new Edge
     * @return void
     * @private
     * @see Vertex::createEdge() instead!
     */
    public function addEdge(Edge $edge)
    {
        $this->edgesStorage []= $edge;
    }

    /**
     * remove the given edge from list of connected edges (MUST NOT be called manually!)
     *
     * @param  Edge                     $edge
     * @return void
     * @throws InvalidArgumentException if given edge does not exist (should not ever happen)
     * @private
     * @see Edge::destroy() instead!
     */
    public function removeEdge(Edge $edge)
    {
        try {
            unset($this->edgesStorage[$this->edges->getIndexEdge($edge)]);
        }
        catch (OutOfBoundsException $e) {
            throw new InvalidArgumentException('Invalid Edge does not exist in this Graph');
        }
    }

    /**
     * remove the given vertex from list of known vertices (MUST NOT be called manually!)
     *
     * @param  Vertex                   $vertex
     * @return void
     * @throws InvalidArgumentException if given vertex does not exist (should not ever happen)
     * @private
     * @see Vertex::destroy() instead!
     */
    public function removeVertex(Vertex $vertex)
    {
        try {
            unset($this->verticesStorage[$this->vertices->getIndexVertex($vertex)]);
        }
        catch (OutOfBoundsException $e) {
            throw new InvalidArgumentException('Invalid Vertex does not exist in this Graph');
        }
    }

    /**
     * Extracts edge from this graph
     *
     * @param  Edge               $edge
     * @return Edge
     * @throws UnderflowException if no edge was found
     * @throws OverflowException  if multiple edges match
     */
    public function getEdgeClone(Edge $edge)
    {
        // Extract endpoints from edge
        $vertices = $edge->getVertices()->getVector();

        return $this->getEdgeCloneInternal($edge, $vertices[0], $vertices[1]);
    }

    /**
     * Extracts inverted edge from this graph
     *
     * @param  Edge               $edge
     * @return Edge
     * @throws UnderflowException if no edge was found
     * @throws OverflowException  if multiple edges match
     */
    public function getEdgeCloneInverted(Edge $edge)
    {
        // Extract endpoints from edge
        $vertices = $edge->getVertices()->getVector();

        return $this->getEdgeCloneInternal($edge, $vertices[1], $vertices[0]);
    }

    private function getEdgeCloneInternal(Edge $edge, Vertex $startVertex, Vertex $targetVertex)
    {
        // Get original vertices from resultgraph
        $residualGraphEdgeStartVertex = $this->getVertex($startVertex->getId());
        $residualGraphEdgeTargetVertex = $this->getVertex($targetVertex->getId());

        // Now get the edge
        $residualEdgeArray = $residualGraphEdgeStartVertex->getEdgesTo($residualGraphEdgeTargetVertex);
        $residualEdgeArray = Edges::factory($residualEdgeArray)->getVector();

        // Check for parallel edges
        if (!$residualEdgeArray) {
            throw new UnderflowException('No original edges for given cloned edge found');
        } elseif (count($residualEdgeArray) !== 1) {
            throw new OverflowException('More than one cloned edge? Parallel edges (multigraph) not supported');
        }

        return $residualEdgeArray[0];
    }

    /**
     * do NOT allow cloning of objects (MUST NOT be called!)
     *
     * @throws BadMethodCallException
     * @see Graph::createGraphClone() instead
     */
    private function __clone()
    {
        // @codeCoverageIgnoreStart
        throw new BadMethodCallException();
        // @codeCoverageIgnoreEnd
    }

    /**
     * set a new exporter to use when calling __toString()
     *
     * @param ExporterInterface $exporter
     * @return \Fhaculty\Graph\Graph $this (chainable)
     */
    public function setExporter(ExporterInterface $exporter)
    {
        $this->exporter = $exporter;
        return $this;
    }

    /**
     * get current exporter to use to export graph to its output format
     *
     * If no other exporter has been set previously, this will lazy-load
     * the (current default) Dot exporter.
     *
     * @return ExporterInterface
     */
    public function getExporter()
    {
        if ($this->exporter === null) {
            $this->exporter = new Dot();
        }
        return $this->exporter;
    }

    /**
     * export graph to its output format
     *
     * this is a magic method that will be called automatically when you
     * call `echo $graph;`.
     * @uses self::getExporter()
     * @uses ExporterInterface::getOutput()
     */
    public function __toString()
    {
        return $this->getExporter()->getOutput($this);
    }

    public function getLayout(){
        return array();
    }
}<|MERGE_RESOLUTION|>--- conflicted
+++ resolved
@@ -325,24 +325,6 @@
     }
 
     /**
-<<<<<<< HEAD
-     * return first vertex found
-     *
-     * some algorithms do not need a particular vertex, but merely a (random)
-     * starting point. this is a convenience function to just pick the first
-     * vertex from the list of known vertices.
-     *
-     * @return Vertex             first vertex found in this graph
-     * @throws UnderflowException if Graph has no vertices
-     * @see Vertices::getVertexOrder() if you need to apply ordering first
-     * @uses Vertices::getVertexFirst()
-     */
-    public function getVertexFirst()
-    {
-        return $this->vertices->getVertexFirst();
-    }
-
-    /**
      * adds a new Vertex to the Graph (MUST NOT be called manually!)
      *
      * @param  Vertex $vertex instance of the new Vertex
@@ -359,8 +341,6 @@
     }
 
     /**
-=======
->>>>>>> 23985a25
      * adds a new Edge to the Graph (MUST NOT be called manually!)
      *
      * @param  Edge $edge instance of the new Edge
