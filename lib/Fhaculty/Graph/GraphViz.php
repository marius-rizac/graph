<?php

namespace Fhaculty\Graph;

use Fhaculty\Graph\Algorithm\Groups;

use Fhaculty\Graph\Exception\UnexpectedValueException;
use Fhaculty\Graph\Exception\InvalidArgumentException;
use \stdClass;

class GraphViz
{
    /**
     *
     * @var Graph
     */
    private $graph;

    /**
     * file output format to use
     *
     * @var string
     * @see GraphViz::setFormat()
     */
    private $format = 'png';

    private $layoutVertex = array();
    private $layoutEdge = array();

    const DELAY_OPEN = 2.0;

    const EOL = PHP_EOL;

    public function __construct(Graph $graphToPlot)
    {
        $this->graph = $graphToPlot;
    }

    /**
     * get original graph (with no layout and styles)
     *
     * @return Graph
     */
    public function getGraph()
    {
        return $this->graph;
    }

    /**
     * set graph image output format
     *
     * @param  string   $format png, svg, ps2, etc. (see 'man dot' for details on parameter '-T')
     * @return GraphViz $this (chainable)
     */
    public function setFormat($format)
    {
        $this->format = $format;

        return $this;
    }

    /**
     * create and display image for this graph
     *
     * @return void
     * @uses GraphViz::createImageFile()
     */
    public function display()
    {
        // echo "Generate picture ...";
        $tmp = $this->createImageFile();

        static $next = 0;
        if ($next > microtime(true)) {
            // wait some time between calling xdg-open because earlier calls will be ignored otherwise
            echo '[delay flooding xdg-open]' . PHP_EOL;
            sleep(self::DELAY_OPEN);
        }

        if (strtoupper(substr(PHP_OS, 0, 3)) === 'WIN') {
            echo "ausgabe\n";
            exec($tmp . ' >NUL');
        } else {
            // open image in background (redirect stdout to /dev/null, sterr to stdout and run in background)
            exec('xdg-open ' . escapeshellarg($tmp) . ' > /dev/null 2>&1 &');

        }

        $next = microtime(true) + self::DELAY_OPEN;
        // echo "... done\n";
    }

    const LAYOUT_GRAPH = 1;
    const LAYOUT_EDGE = 2;
    const LAYOUT_VERTEX = 3;

    private function mergeLayout(&$old, $new)
    {
        if ($new === NULL) {
            $old = array();
        } else {
            foreach ($new as $key => $value) {
                if ($value === NULL) {
                    unset($old[$key]);
                } else {
                    $old[$key] = $value;
                }
            }
        }
    }

    public function setLayout($where, $layout, $value = NULL)
    {
        if (!is_array($where)) {
            $where = array($where);
        }
        if (func_num_args() > 2) {
            $layout = array($layout => $value);
        }
        foreach ($where as $where) {
            if ($where === self::LAYOUT_GRAPH) {
                $this->graph->setLayout($layout, $value);
            } elseif ($where === self::LAYOUT_EDGE) {
                $this->mergeLayout($this->layoutEdge, $layout);
            } elseif ($where === self::LAYOUT_VERTEX) {
                $this->mergeLayout($this->layoutVertex, $layout);
            } else {
                throw new InvalidArgumentException('Invalid layout identifier');
            }
        }

        return $this;
    }

    // end

    /**
     * create image file data contents for this graph
     *
     * @return string
     * @uses GraphViz::createImageFile()
     */
    public function createImageData()
    {
        $file = $this->createImageFile();
        $data = file_get_contents($file);
        unlink($file);

        return $data;
    }

    /**
     * create base64-encoded image src target data to be used for html images
     *
     * @return string
     * @uses GraphViz::createImageData()
     */
    public function createImageSrc()
    {
        $format = ($this->format === 'svg' || $this->format === 'svgz') ? 'svg+xml' : $this->format;

        return 'data:image/' . $format . ';base64,' . base64_encode($this->createImageData());
    }

    /**
     * create image html code for this graph
     *
     * @return string
     * @uses GraphViz::createImageSrc()
     */
    public function createImageHtml()
    {
        if ($this->format === 'svg' || $this->format === 'svgz') {
            return '<object type="image/svg+xml" data="' . $this->createImageSrc() . '"></object>';
        }

        return '<img src="' . $this->createImageSrc() . '" />';
    }

    /**
     * create image file for this graph
     *
     * @return string                   filename
     * @throws UnexpectedValueException on error
     * @uses GraphViz::createScript()
     */
    public function createImageFile()
    {
        $script = $this->createScript();
        // var_dump($script);

        $tmp = tempnam(sys_get_temp_dir(), 'graphviz');
        if ($tmp === false) {
            throw new UnexpectedValueException('Unable to get temporary file name for graphviz script');
        }

        $ret = file_put_contents($tmp, $script, LOCK_EX);
        if ($ret === false) {
            throw new UnexpectedValuexception('Unable to write graphviz script to temporary file');
        }

        $ret = 0;
        $dotExecutable='dot';
        if (strtoupper(substr(PHP_OS, 0, 3)) === 'WIN') {
            // echo 'This is a server using Windows!';
            $dotExecutable='dot.exe';
        } else {
            // echo 'This is a server not using Windows!';
        }
        // use program 'dot' to actually generate graph image
        system($dotExecutable . ' -T ' . escapeshellarg($this->format) . ' ' . escapeshellarg($tmp) . ' -o ' . escapeshellarg($tmp . '.' . $this->format), $ret);
        if ($ret !== 0) {
            throw new UnexpectedValueException('Unable to invoke "dot" to create image file (code ' . $ret . ')');
        }

        unlink($tmp);

        return $tmp . '.' . $this->format;
    }

    /**
     * create graphviz script representing this graph
     *
     * @return string
     * @uses Graph::isDirected()
     * @uses Graph::getVertices()
     * @uses Graph::getEdges()
     */
    public function createScript()
    {
        $directed = $this->graph->isDirected();

        $script = ($directed ? 'di':'') . 'graph G {' . self::EOL;

        // add global attributes
        $layout = $this->graph->getLayout();
        if ($layout) {
            $script .= '  graph ' . $this->escapeAttributes($layout) . self::EOL;
        }
        if ($this->layoutVertex) {
            $script .= '  node ' . $this->escapeAttributes($this->layoutVertex) . self::EOL;
        }
        if ($this->layoutEdge) {
            $script .= '  edge ' . $this->escapeAttributes($this->layoutEdge) . self::EOL;
        }
<<<<<<< HEAD

        // only append group number to vertex label if there are at least 2 different groups
        $showGroups = ($this->graph->getNumberOfGroups() > 1);

        // explicitly add all isolated vertices (vertices with no edges) and vertices with special layout set
        // other vertices wil be added automatically due to below edge definitions
        foreach ($this->graph->getVertices() as $vid => $vertex) {
            $layout = $vertex->getLayout();

            if (!isset($layout['label'])) {
                $layout['label'] = $vid;
            }

            $balance = $vertex->getBalance();
            if ($balance !== NULL) {
                if ($balance > 0) {
                    $balance = '+' . $balance;
                }
                $layout['label'] .= ' (' . $balance . ')';
            }

            if ($showGroups) {
                $layout['label'] .= ' [' . $vertex->getGroup() . ']';
            }

            if ($vertex->isIsolated() || $layout) {
                $script .= '  ' . $this->escapeId($vid);
                if ($layout) {
                    $script .= ' ' . $this->escapeAttributes($layout);
=======
        
        $alg = new Groups($this->graph);
        // only append group number to vertex label if there are at least 2 different groups
        $showGroups = ($alg->getNumberOfGroups() > 1);
        
        if ($showGroups) {
            $gid = 0;
            // put each group of vertices in a separate subgraph cluster
            foreach ($alg->getGroups() as $group) {
                $script .= '  subgraph cluster_' . $gid++ . ' {' . self::EOL .
                           '    ' . 'label = '.$this->escape($group) . self::EOL;
                foreach($alg->getVerticesGroup($group) as $vid => $vertex) {
                    $layout = $vertex->getLayout();

                    $balance = $vertex->getBalance();
                    if($balance !== NULL){
                        if($balance > 0){
                            $balance = '+'.$balance;
                        }
                        if(!isset($layout['label'])){
                            $layout['label'] = $vid;
                        }
                        $layout['label'] .= ' ('.$balance.')';
                    }
            
                    $script .= '    ' . $this->escapeId($vid);
                    if($layout){
                        $script .= ' ' . $this->escapeAttributes($layout);
                    }
                    $script .= self::EOL;
                }
                $script .= '  }' . self::EOL;
            }
        } else {
            // explicitly add all isolated vertices (vertices with no edges) and vertices with special layout set
            // other vertices wil be added automatically due to below edge definitions
            foreach ($this->graph->getVertices() as $vid=>$vertex){
                $layout = $vertex->getLayout();

                $balance = $vertex->getBalance();
                if($balance !== NULL){
                    if($balance > 0){
                        $balance = '+'.$balance;
                    }
                    if(!isset($layout['label'])){
                        $layout['label'] = $vid;
                    }
                    $layout['label'] .= ' ('.$balance.')';
                }
                
                if($vertex->isIsolated() || $layout){
                    $script .= '  ' . $this->escapeId($vid);
                    if($layout){
                        $script .= ' ' . $this->escapeAttributes($layout);
                    }
                    $script .= self::EOL;
>>>>>>> 885da029
                }
            }
        }

        $edgeop = $directed ? ' -> ' : ' -- ';

        // add all edges as directed edges
        foreach ($this->graph->getEdges() as $currentEdge) {
            $both = $currentEdge->getVertices();
            $currentStartVertex = $both[0];
            $currentTargetVertex = $both[1];

            $script .= '  ' . $this->escapeId($currentStartVertex->getId()) . $edgeop . $this->escapeId($currentTargetVertex->getId());

            $attrs = $currentEdge->getLayout();

            // use flow/capacity/weight as edge label
            $label = NULL;

            $flow = $currentEdge->getFlow();
            $capacity = $currentEdge->getCapacity();
            // flow is set
            if ($flow !== NULL) {
                // NULL capacity = infinite capacity
                $label = $flow . '/' . ($capacity === NULL ? '∞' : $capacity);
            // capacity set, but not flow (assume zero flow)
            } elseif ($capacity !== NULL) {
                $label = '0/' . $capacity;
            }

            $weight = $currentEdge->getWeight();
            // weight is set
            if ($weight !== NULL) {
                if ($label === NULL) {
                    $label = $weight;
                } else {
                    $label .= '/' . $weight;
                }
            }

            if ($label !== NULL) {
                $attrs['label'] = $label;
            }
            // this edge also points to the opposite direction => this is actually an undirected edge
            if ($directed && $currentEdge->isConnection($currentTargetVertex, $currentStartVertex)) {
                $attrs['dir'] = 'none';
            }
            if ($attrs) {
                $script .= ' ' . $this->escapeAttributes($attrs);
            }

            $script .= self::EOL;
        }
        $script .= '}' . self::EOL;

        return $script;
    }

    /**
     * escape given id string and wrap in quotes if needed
     *
     * @param  string $id
     * @return string
     * @link http://graphviz.org/content/dot-language
     */
    private function escapeId($id)
    {
        return self::escape($id);
    }

    public static function escape($id)
    {
        // see raw()
        if ($id instanceof stdClass && isset($id->string)) {
            return $id->string;
        }
        // see @link: There is no semantic difference between abc_2 and "abc_2"
        // numeric or simple string, no need to quote (only for simplicity)
        if (preg_match('/^(?:\-?(?:\.\d+|\d+(?:\.\d+)?))$/i', $id)) {
            return $id;
        }

        return '"' . str_replace(array('&', '<', '>', '"', "'", '\\', "\n"), array('&amp;', '&lt;', '&gt;', '&quot;', '&apos;', '\\\\', '\\l'), $id) . '"';
    }

    /**
     * get escaped attribute string for given array of (unescaped) attributes
     *
     * @param  array  $attrs
     * @return string
     * @uses GraphViz::escapeId()
     */
    private function escapeAttributes($attrs)
    {
        $script = '[';
        $first = true;
        foreach ($attrs as $name => $value) {
            if ($first) {
                $first = false;
            } else {
                $script .= ' ';
            }
            $script .= $name . '=' . self::escape($value);
        }
        $script .= ']';

        return $script;
    }

    /**
     * create a raw string representation, i.e. do NOT escape the given string when used in graphviz output
     *
     * @param  string   $string
     * @return StdClass
     * @see GraphViz::escape()
     */
    public function raw($string)
    {
        return (object) array('string' => $string);
    }
}<|MERGE_RESOLUTION|>--- conflicted
+++ resolved
@@ -243,62 +243,31 @@
         if ($this->layoutEdge) {
             $script .= '  edge ' . $this->escapeAttributes($this->layoutEdge) . self::EOL;
         }
-<<<<<<< HEAD
-
-        // only append group number to vertex label if there are at least 2 different groups
-        $showGroups = ($this->graph->getNumberOfGroups() > 1);
-
-        // explicitly add all isolated vertices (vertices with no edges) and vertices with special layout set
-        // other vertices wil be added automatically due to below edge definitions
-        foreach ($this->graph->getVertices() as $vid => $vertex) {
-            $layout = $vertex->getLayout();
-
-            if (!isset($layout['label'])) {
-                $layout['label'] = $vid;
-            }
-
-            $balance = $vertex->getBalance();
-            if ($balance !== NULL) {
-                if ($balance > 0) {
-                    $balance = '+' . $balance;
-                }
-                $layout['label'] .= ' (' . $balance . ')';
-            }
-
-            if ($showGroups) {
-                $layout['label'] .= ' [' . $vertex->getGroup() . ']';
-            }
-
-            if ($vertex->isIsolated() || $layout) {
-                $script .= '  ' . $this->escapeId($vid);
-                if ($layout) {
-                    $script .= ' ' . $this->escapeAttributes($layout);
-=======
-        
+
         $alg = new Groups($this->graph);
         // only append group number to vertex label if there are at least 2 different groups
         $showGroups = ($alg->getNumberOfGroups() > 1);
-        
+
         if ($showGroups) {
             $gid = 0;
             // put each group of vertices in a separate subgraph cluster
             foreach ($alg->getGroups() as $group) {
                 $script .= '  subgraph cluster_' . $gid++ . ' {' . self::EOL .
-                           '    ' . 'label = '.$this->escape($group) . self::EOL;
+                           '    label = ' . $this->escape($group) . self::EOL;
                 foreach($alg->getVerticesGroup($group) as $vid => $vertex) {
                     $layout = $vertex->getLayout();
 
                     $balance = $vertex->getBalance();
                     if($balance !== NULL){
                         if($balance > 0){
-                            $balance = '+'.$balance;
+                            $balance = '+' . $balance;
                         }
                         if(!isset($layout['label'])){
                             $layout['label'] = $vid;
                         }
-                        $layout['label'] .= ' ('.$balance.')';
+                        $layout['label'] .= ' (' . $balance . ')';
                     }
-            
+
                     $script .= '    ' . $this->escapeId($vid);
                     if($layout){
                         $script .= ' ' . $this->escapeAttributes($layout);
@@ -310,27 +279,26 @@
         } else {
             // explicitly add all isolated vertices (vertices with no edges) and vertices with special layout set
             // other vertices wil be added automatically due to below edge definitions
-            foreach ($this->graph->getVertices() as $vid=>$vertex){
+            foreach ($this->graph->getVertices() as $vid => $vertex){
                 $layout = $vertex->getLayout();
 
                 $balance = $vertex->getBalance();
                 if($balance !== NULL){
                     if($balance > 0){
-                        $balance = '+'.$balance;
+                        $balance = '+' . $balance;
                     }
                     if(!isset($layout['label'])){
                         $layout['label'] = $vid;
                     }
-                    $layout['label'] .= ' ('.$balance.')';
+                    $layout['label'] .= ' (' . $balance . ')';
                 }
-                
+
                 if($vertex->isIsolated() || $layout){
                     $script .= '  ' . $this->escapeId($vid);
                     if($layout){
                         $script .= ' ' . $this->escapeAttributes($layout);
                     }
                     $script .= self::EOL;
->>>>>>> 885da029
                 }
             }
         }
