<?php

namespace Fhaculty\Graph;

<<<<<<< HEAD
use Fhaculty\Graph\Set\Edges;
use Fhaculty\Graph\Set\EdgesAggregate;
use Fhaculty\Graph\Set\Vertices;
use Fhaculty\Graph\Set\VerticesAggregate;
=======
use Fhaculty\Graph\Edge\Base as Edge;
use Fhaculty\Graph\Exception\UnderflowException;
use Fhaculty\Graph\Exception\InvalidArgumentException;
>>>>>>> cb730853

/**
 * Base Walk class
 *
 * The general term "Walk" bundles the following mathematical concepts:
 * walk, path, cycle, circuit, loop, trail, tour, etc.
 *
 * @link http://en.wikipedia.org/wiki/Path_%28graph_theory%29
 * @link http://en.wikipedia.org/wiki/Glossary_of_graph_theory#Walks
 * @see Fhaculty\Graph\Algorithm\Property\WalkProperty for checking special cases, such as cycles, loops, closed trails, etc.
 */
class Walk extends Set implements VerticesAggregate, EdgesAggregate
{
    /**
     * construct new walk from given start vertex and given array of edges
     *
     * @param  Edges|Edge[]         $edges
     * @param  Vertex               $startVertex
     * @return Walk
     */
    public static function factoryFromEdges($edges, Vertex $startVertex)
    {
        $vertices = array($startVertex);
        $vertexCurrent = $startVertex;
        foreach ($edges as $edge) {
            $vertexCurrent = $edge->getVertexToFrom($vertexCurrent);
            $vertices []= $vertexCurrent;
        }

        return new self($vertices, $edges);
    }

    /**
<<<<<<< HEAD
     *
     * @var Vertices
     */
    protected $vertices;

    /**
     *
     * @var Edges
     */
    protected $edges;

    protected function __construct($vertices, $edges)
=======
     * create new cycle instance from given predecessor map
     *
     * @param  Vertex[]           $predecessors map of vid => predecessor vertex instance
     * @param  Vertex             $vertex       start vertex to search predecessors from
     * @param  int                $by
     * @param  boolean            $desc
     * @return Walk
     * @throws UnderflowException
     * @see Edge::getFirst() for parameters $by and $desc
     * @uses self::factoryFromVertices()
     */
    public static function factoryCycleFromPredecessorMap($predecessors, $vertex, $by = Edge::ORDER_FIFO, $desc = false)
    {
        /*$checked = array();
         foreach ($predecessors as $vertex) {
        $vid = $vertex->getId();
        if (!isset($checked[$vid])) {

        }
        }*/

        // find a vertex in the cycle
        $vid = $vertex->getId();
        $startVertices = array();
        do {
            $startVertices[$vid] = $vertex;

            $vertex = $predecessors[$vid];
            $vid = $vertex->getId();
        } while (!isset($startVertices[$vid]));

        // find negative cycle
        $vid = $vertex->getId();
        // build array of vertices in cycle
        $vertices = array();
        do {
            // add new vertex to cycle
            $vertices[$vid] = $vertex;

            // get predecessor of vertex
            $vertex = $predecessors[$vid];
            $vid = $vertex->getId();
            // continue until we find a vertex that's already in the circle (i.e. circle is closed)
        } while (!isset($vertices[$vid]));

        // reverse cycle, because cycle is actually built in opposite direction due to checking predecessors
        $vertices = array_reverse($vertices, true);

        return self::factoryCycleFromVertices($vertices, $by, $desc);
    }

    /**
     * create new cycle instance with edges between given vertices
     *
     * @param  Vertex[]           $vertices
     * @param  int                $by
     * @param  boolean            $desc
     * @return Walk
     * @throws UnderflowException if no vertices were given
     * @see Edge::getFirst() for parameters $by and $desc
     */
    public static function factoryCycleFromVertices($vertices, $by = Edge::ORDER_FIFO, $desc = false)
    {
        $edges = array();
        $first = NULL;
        $last = NULL;
        foreach ($vertices as $vertex) {
            // skip first vertex as last is unknown
            if ($first === NULL) {
                $first = $vertex;
            } else {
                // pick edge between last vertex and this vertex
                $edges []= Edge::getFirst($last->getEdgesTo($vertex), $by, $desc);
            }
            $last = $vertex;
        }
        if ($last === NULL) {
            throw new UnderflowException('No vertices given');
        }

        // additional edge from last vertex to first vertex
        if ($last !== $first) {
            $edges []= Edge::getFirst($last->getEdgesTo($first), $by, $desc);
            $vertices []= $first;
        }

        return new self($vertices, $edges);
    }

    /**
     * create new cycle instance with vertices connected by given edges
     *
     * @param  Edge[] $edges
     * @param  Vertex $startVertex
     * @return Walk
     * @throws InvalidArgumentException if the given array of edges does not represent a valid cycle
     * @uses self::factoryFromEdges()
     */
    public static function factoryCycleFromEdges(array $edges, Vertex $startVertex)
    {
        $cycle = self::factoryFromEdges($edges, $startVertex);

        // ensure this walk is actually a cycle by checking start = end
        if ($cycle->getVertexTarget() !== $startVertex) {
            throw new InvalidArgumentException('The given array of edges does not represent a cycle');
        }

        return $cycle;
    }

    protected function __construct(array $vertices, array $edges)
>>>>>>> cb730853
    {
        $this->vertices = Vertices::factory($vertices);
        $this->edges    = Edges::factory($edges);
    }

    /**
     * return original graph
     *
     * @return Graph
     * @uses Walk::getVertexSource()
     * @uses Vertex::getGraph()
     */
    public function getGraph()
    {
        return $this->getVertexSource()->getGraph();
    }

    /**
     * create new graph clone with only vertices and edges actually in the walk
     *
     * do not add duplicate vertices and edges for loops and intersections, etc.
     *
     * @return Graph
     * @uses Walk::getEdges()
     * @uses Graph::createGraphCloneEdges()
     */
    public function createGraph()
    {
        // create new graph clone with only edges of walk
        $graph = $this->getGraph()->createGraphCloneEdges($this->getEdges());
        $vertices = $this->getVertices()->getMap();
        // get all vertices
        foreach ($graph->getVertices()->getMap() as $vid => $vertex) {
            if (!isset($vertices[$vid])) {
                // remove those not present in the walk (isolated vertices, etc.)
                $vertex->destroy();
            }
        }

        return $graph;
    }

    /**
     * return set of all Edges of walk (in sequence visited in walk, may contain duplicates)
     *
     * If you need to return set a of all unique Edges of walk, use
     * `Walk::getEdges()->getEdgesDistinct()` instead.
     *
     * @return Edges
     */
    public function getEdges()
    {
        return $this->edges;
    }

    /**
     * return set of all Vertices of walk (in sequence visited in walk, may contain duplicates)
     *
     * If you need to return set a of all unique Vertices of walk, use
     * `Walk::getVertices()->getVerticesDistinct()` instead.
     *
     * @return Vertices
     */
    public function getVertices()
    {
        return $this->vertices;
    }

    /**
     * return source vertex (first vertex of walk)
     *
     * @return Vertex
     */
    public function getVertexSource()
    {
        return $this->vertices->getVertexFirst();
    }

    /**
     * return target vertex (last vertex of walk)
     *
     * @return Vertex
     */
    public function getVertexTarget()
    {
        return $this->vertices->getVertexLast();
    }

    /**
     * get alternating sequence of vertex, edge, vertex, edge, ..., vertex
     *
     * @return array
     */
    public function getAlternatingSequence()
    {
        $edges    = $this->edges->getVector();
        $vertices = $this->vertices->getVector();

        $ret = array();
        for ($i = 0, $l = count($this->edges); $i < $l; ++$i) {
            $ret []= $vertices[$i];
            $ret []= $edges[$i];
        }
        $ret[] = $vertices[$i];

        return $ret;
    }

    /**
     * check to make sure this walk is still valid (i.e. source graph still contains all vertices and edges)
     *
     * @return boolean
     * @uses Walk::getGraph()
     * @uses Graph::getVertices()
     * @uses Graph::getEdges()
     */
    public function isValid()
    {
        $vertices = $this->getGraph()->getVertices()->getMap();
        // check source graph contains all vertices
        foreach ($this->getVertices()->getMap() as $vid => $vertex) {
            // make sure vertex ID exists and has not been replaced
            if (!isset($vertices[$vid]) || $vertices[$vid] !== $vertex) {
                return false;
            }
        }
        $edges = $this->getGraph()->getEdges()->getVector();
        // check source graph contains all edges
        foreach ($this->edges as $edge) {
            if (!in_array($edge, $edges, true)) {
                return false;
            }
        }

        return true;
    }
}<|MERGE_RESOLUTION|>--- conflicted
+++ resolved
@@ -2,16 +2,13 @@
 
 namespace Fhaculty\Graph;
 
-<<<<<<< HEAD
 use Fhaculty\Graph\Set\Edges;
 use Fhaculty\Graph\Set\EdgesAggregate;
 use Fhaculty\Graph\Set\Vertices;
 use Fhaculty\Graph\Set\VerticesAggregate;
-=======
 use Fhaculty\Graph\Edge\Base as Edge;
 use Fhaculty\Graph\Exception\UnderflowException;
 use Fhaculty\Graph\Exception\InvalidArgumentException;
->>>>>>> cb730853
 
 /**
  * Base Walk class
@@ -45,32 +42,18 @@
     }
 
     /**
-<<<<<<< HEAD
-     *
-     * @var Vertices
-     */
-    protected $vertices;
-
-    /**
-     *
-     * @var Edges
-     */
-    protected $edges;
-
-    protected function __construct($vertices, $edges)
-=======
      * create new cycle instance from given predecessor map
      *
      * @param  Vertex[]           $predecessors map of vid => predecessor vertex instance
      * @param  Vertex             $vertex       start vertex to search predecessors from
-     * @param  int                $by
+     * @param  int|null           $by
      * @param  boolean            $desc
      * @return Walk
      * @throws UnderflowException
-     * @see Edge::getFirst() for parameters $by and $desc
+     * @see Edges::getEdgeOrder() for parameters $by and $desc
      * @uses self::factoryFromVertices()
      */
-    public static function factoryCycleFromPredecessorMap($predecessors, $vertex, $by = Edge::ORDER_FIFO, $desc = false)
+    public static function factoryCycleFromPredecessorMap($predecessors, $vertex, $by = null, $desc = false)
     {
         /*$checked = array();
          foreach ($predecessors as $vertex) {
@@ -114,13 +97,13 @@
      * create new cycle instance with edges between given vertices
      *
      * @param  Vertex[]           $vertices
-     * @param  int                $by
+     * @param  int|null           $by
      * @param  boolean            $desc
      * @return Walk
      * @throws UnderflowException if no vertices were given
-     * @see Edge::getFirst() for parameters $by and $desc
-     */
-    public static function factoryCycleFromVertices($vertices, $by = Edge::ORDER_FIFO, $desc = false)
+     * @see Edges::getEdgeOrder() for parameters $by and $desc
+     */
+    public static function factoryCycleFromVertices($vertices, $by = null, $desc = false)
     {
         $edges = array();
         $first = NULL;
@@ -131,7 +114,11 @@
                 $first = $vertex;
             } else {
                 // pick edge between last vertex and this vertex
-                $edges []= Edge::getFirst($last->getEdgesTo($vertex), $by, $desc);
+                if ($by === null) {
+                    $edges []= $last->getEdgesTo($vertex)->getEdgeFirst();
+                } else {
+                    $edges []= $last->getEdgesTo($vertex)->getEdgeOrder($by, $desc);
+                }
             }
             $last = $vertex;
         }
@@ -141,7 +128,11 @@
 
         // additional edge from last vertex to first vertex
         if ($last !== $first) {
-            $edges []= Edge::getFirst($last->getEdgesTo($first), $by, $desc);
+            if ($by === null) {
+                $edges []= $last->getEdgesTo($first)->getEdgeFirst();
+            } else {
+                $edges []= $last->getEdgesTo($first)->getEdgeOrder($by, $desc);
+            }
             $vertices []= $first;
         }
 
@@ -151,13 +142,13 @@
     /**
      * create new cycle instance with vertices connected by given edges
      *
-     * @param  Edge[] $edges
-     * @param  Vertex $startVertex
+     * @param  Edges|Edge[] $edges
+     * @param  Vertex       $startVertex
      * @return Walk
      * @throws InvalidArgumentException if the given array of edges does not represent a valid cycle
      * @uses self::factoryFromEdges()
      */
-    public static function factoryCycleFromEdges(array $edges, Vertex $startVertex)
+    public static function factoryCycleFromEdges($edges, Vertex $startVertex)
     {
         $cycle = self::factoryFromEdges($edges, $startVertex);
 
@@ -169,8 +160,19 @@
         return $cycle;
     }
 
-    protected function __construct(array $vertices, array $edges)
->>>>>>> cb730853
+    /**
+     *
+     * @var Vertices
+     */
+    protected $vertices;
+
+    /**
+     *
+     * @var Edges
+     */
+    protected $edges;
+
+    protected function __construct($vertices, $edges)
     {
         $this->vertices = Vertices::factory($vertices);
         $this->edges    = Edges::factory($edges);
