--- conflicted
+++ resolved
@@ -53,143 +53,6 @@
     }
 
     /**
-<<<<<<< HEAD
-=======
-     * checks whether walk is a cycle (i.e. source vertex = target vertex)
-     *
-     * @return bool
-     * @link http://en.wikipedia.org/wiki/Cycle_%28graph_theory%29
-     */
-    public function isCycle()
-    {
-        return (reset($this->vertices) === end($this->vertices));
-    }
-
-    /**
-     * checks whether walk is a path (i.e. does not contain any duplicate edges)
-     *
-     * @return bool
-     * @uses Walk::hasArrayDuplicates()
-     */
-    public function isPath()
-    {
-        return !$this->hasArrayDuplicates($this->edges);
-    }
-
-    /**
-     * checks whether walk contains a cycle (i.e. contains a duplicate vertex)
-     *
-     * a walk that CONTAINS a cycle does not neccessarily have to BE a cycle
-     *
-     * @return bool
-     * @uses Walk::hasArrayDuplicates()
-     * @see Walk::isCycle()
-     */
-    public function hasCycle()
-    {
-        return $this->hasArrayDuplicates($this->vertices);
-    }
-
-    /**
-     * checks whether this walk is a loop (single edge connecting vertex A with vertex A again)
-     *
-     * @return boolean
-     * @uses Walk::isCycle()
-     */
-    public function isLoop()
-    {
-        return (count($this->edges) === 1 && $this->isCycle());
-    }
-
-    /**
-     * checks whether this walk is a digon (a pair of parallel edges in a multigraph or a pair of antiparallel edges in a digraph)
-     *
-     * a digon is a cycle connecting exactly two distinct vertices with exactly
-     * two distinct edges.
-     *
-     * @return boolean
-     * @uses Walk::hasArrayDuplicates()
-     * @uses Walk::getVertices()
-     * @uses Walk::isCycle()
-     */
-    public function isDigon()
-    {
-        // exactly 2 edges
-        return (count($this->edges) === 2 &&
-                // no duplicate edges
-                !$this->hasArrayDuplicates($this->edges) &&
-                // exactly two distinct vertices
-                count($this->getVertices()) === 2 &&
-                // this is actually a cycle
-                $this->isCycle());
-    }
-
-    /**
-     * checks whether this walk is a triangle (a simple cycle with exactly three distinct vertices)
-     *
-     * @return boolean
-     * @uses Walk::getVertices()
-     * @uses Walk::isCycle()
-     */
-    public function isTriangle()
-    {
-        // exactly 3 (implicitly distinct) edges
-        return (count($this->edges) === 3 &&
-                // exactly three distinct vertices
-                count($this->getVertices()) === 3 &&
-                // this is actually a cycle
-                $this->isCycle());
-    }
-
-    /**
-     * check whether this walk is simple
-     *
-     * contains no duplicate/repeated vertices (and thus no duplicate edges either)
-     * other than the starting and ending vertices of cycles.
-     *
-     * @return boolean
-     * @uses Walk::isCycle()
-     * @uses Walk::hasArrayDuplicates()
-     */
-    public function isSimple()
-    {
-        $vertices = $this->vertices;
-        // ignore starting vertex for cycles as it's always the same as ending vertex
-        if ($this->isCycle()) {
-            unset($vertices[0]);
-        }
-
-        return !$this->hasArrayDuplicates($vertices);
-    }
-
-    /**
-     * checks whether walk is hamiltonian (i.e. walk over ALL VERTICES of the graph)
-     *
-     * @return boolean
-     * @see Walk::isEulerian() if you want to check for all EDGES instead of VERTICES
-     * @uses Walk::isArrayContentsEqual()
-     * @link http://en.wikipedia.org/wiki/Hamiltonian_path
-     */
-    public function isHamiltonian()
-    {
-        return $this->isArrayContentsEqual($this->getVertices()->getVector(), $this->getGraph()->getVertices()->getVector());
-    }
-
-    /**
-     * checks whether walk is eulerian (i.e. a walk over ALL EDGES of the graph)
-     *
-     * @return boolean
-     * @see Walk::isHamiltonian() if you want to check for all VERTICES instead of EDGES
-     * @uses Walk::isArrayContentsEqual()
-     * @link http://en.wikipedia.org/wiki/Eulerian_path
-     */
-    public function isEulerian()
-    {
-        return $this->isArrayContentsEqual($this->edges, $this->getGraph()->getEdges());
-    }
-
-    /**
->>>>>>> 61a4a6c8
      * return original graph
      *
      * @return Graph
