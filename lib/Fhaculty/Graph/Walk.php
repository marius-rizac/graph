--- conflicted
+++ resolved
@@ -142,28 +142,11 @@
     {
         $cycle = self::factoryFromVertices($vertices, $by, $desc);
 
-<<<<<<< HEAD
-        $first = $cycle->getVertices()->getVertexFirst();
-        $last  = $cycle->getVertices()->getVertexLast();
-
-        // additional edge from last vertex to first vertex
-        if ($last !== $first) {
-            $vertices = $cycle->getVertices()->getVector();
-            $edges    = $cycle->getEdges()->getVector();
-
-            if ($by === null) {
-                $edges []= $last->getEdgesTo($first)->getEdgeFirst();
-            } else {
-                $edges []= $last->getEdgesTo($first)->getEdgeOrder($by, $desc);
-            }
-            $vertices []= $first;
-=======
         if ($cycle->getEdges()->isEmpty()) {
             throw new InvalidArgumentException('Cycle with no edges can not exist');
         }
->>>>>>> b23aa88a
-
-        if ($cycle->getVertexSource() !== $cycle->getVertexTarget()) {
+
+        if ($cycle->getVertices()->getVertexFirst() !== $cycle->getVertices()->getVertexLast()) {
             throw new InvalidArgumentException('Cycle has to start and end at the same vertex');
         }
 
