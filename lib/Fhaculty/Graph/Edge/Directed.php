--- conflicted
+++ resolved
@@ -110,40 +110,4 @@
     {
         return ($this->to === $targetVertex);
     }
-<<<<<<< HEAD
-=======
-
-    public function hasEdgeParallel()
-    {
-        foreach ($this->from->getEdgesTo($this->to) as $edge) {
-            if ($edge !== $this) {
-                return true;
-            }
-        }
-
-        return false;
-    }
-
-    /**
-     * get all edges parallel to this edge (excluding self)
-     *
-     * @return Edges
-     * @throws LogicException
-     */
-    public function getEdgesParallel()
-    {
-        // get all edges between this edge's endpoints
-        $edges = $this->from->getEdgesTo($this->to);
-
-        $pos = array_search($this, $edges, true);
-        if ($pos === false) {
-            throw new LogicException('Internal error: Current edge not found');
-        }
-
-        // exclude current edge from parallel edges
-        unset($edges[$pos]);
-
-        return array_values($edges);
-    }
->>>>>>> 61a4a6c8
 }