--- conflicted
+++ resolved
@@ -215,56 +215,7 @@
     }
 
     /**
-<<<<<<< HEAD
-     * get all vertices this edge connects
-=======
-     * checks whether this edge has any parallel edges
-     *
-     * @return boolean
-     * @uses Edge::getEdgesParallel()
-     */
-    public function hasEdgeParallel()
-    {
-        return !!$this->getEdgesParallel();
-    }
-
-    /**
-     * get all edges parallel to this edge (excluding self)
-     *
-     * @return Edges
-     * @throws LogicException
-     */
-    public function getEdgesParallel()
-    {
-        $ends = $this->getVertices()->getVector();
-
-        // get all edges between this edge's endpoints
-        $edges = $ends[0]->getEdgesTo($ends[1])->getVector();
-        // edge points into both directions (undirected/bidirectional edge)
-        if ($this->isConnection($ends[1], $ends[0])) {
-            // also get all edges in other direction
-            $back = $ends[1]->getEdgesTo($ends[0]);
-            foreach ($back as $edge) {
-                if (!in_array($edge, $edges)) {
-                    $edges[] = $edge;
-                }
-            } // alternative implementation for array_unique(), because it requires casting edges to string
-        }
-
-        $pos = array_search($this, $edges, true);
-        if ($pos === false) {
-            throw new LogicException('Internal error: Current edge not found');
-        }
-
-        // exclude current edge from parallel edges
-        unset($edges[$pos]);
-
-        return new Edges(array_values($edges));
-    }
-
-    /**
      * get set of all Vertices this edge connects
->>>>>>> 61a4a6c8
      *
      * @return Vertices
      */
