--- conflicted
+++ resolved
@@ -50,43 +50,25 @@
      *
      * @return int
      * @throws Exception if graph is empty or directed
-<<<<<<< HEAD
-     * @uses Vertex::getFirst()
+     * @uses Vertices::getVertexOrder()
      * @uses self::getDegreeVertex()
      */
     public function getDegreeMin()
     {
-        return $this->getDegreeVertex(Vertex::getFirst($this->graph->getVertices(), Vertex::ORDER_DEGREE));
-=======
+        return $this->getDegreeVertex($this->graph->getVertices()->getVertexOrder(Vertices::ORDER_DEGREE));
+    }
+
+    /**
+     * get maximum degree of vertices
+     *
+     * @return int
+     * @throws Exception if graph is empty or directed
      * @uses Vertices::getVertexOrder()
-     * @uses Vertex::getDegree()
-     */
-    public function getDegreeMin()
-    {
-        return $this->graph->getVertices()->getVertexOrder(Vertices::ORDER_DEGREE)->getDegree();
->>>>>>> 61a4a6c8
-    }
-
-    /**
-     * get maximum degree of vertices
-     *
-     * @return int
-     * @throws Exception if graph is empty or directed
-<<<<<<< HEAD
-     * @uses Vertex::getFirst()
      * @uses self::getDegreeVertex()
      */
     public function getDegreeMax()
     {
-        return $this->getDegreeVertex(Vertex::getFirst($this->graph->getVertices(), Vertex::ORDER_DEGREE, true));
-=======
-     * @uses Vertices::getVertexOrder()
-     * @uses Vertex::getDegree()
-     */
-    public function getDegreeMax()
-    {
-        return $this->graph->getVertices()->getVertexOrder(Vertices::ORDER_DEGREE, true)->getDegree();
->>>>>>> 61a4a6c8
+        return $this->getDegreeVertex($this->graph->getVertices()->getVertexOrder(Vertices::ORDER_DEGREE, true));
     }
 
     /**
