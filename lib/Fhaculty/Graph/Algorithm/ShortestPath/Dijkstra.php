--- conflicted
+++ resolved
@@ -23,12 +23,8 @@
     /**
      * get all edges on shortest path for this vertex
      *
-<<<<<<< HEAD
      * @return Edges
-=======
-     * @return Edge[]
      * @throws UnexpectedValueException when encountering an Edge with negative weight
->>>>>>> cb730853
      */
     public function getEdges()
     {
