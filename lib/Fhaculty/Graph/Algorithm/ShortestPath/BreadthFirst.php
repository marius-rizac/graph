<?php

namespace Fhaculty\Graph\Algorithm\ShortestPath;

<<<<<<< HEAD

use Fhaculty\Graph\Exception\InvalidArgumentException;
use Fhaculty\Graph\Exception\OutOfBoundsException;
use Fhaculty\Graph\Walk;
use Fhaculty\Graph\Vertex;
use Fhaculty\Graph\Set\Vertices;
use \Exception;

=======
use Fhaculty\Graph\Vertex;
use Fhaculty\Graph\Exception\InvalidArgumentException;
use Fhaculty\Graph\Exception\OutOfBoundsException;

/**
 * Simple breadth-first shortest path algorithm
 *
 * This algorithm ignores edge weights and operates as a level-order algorithm
 * on the number of hops. As such, it considers the path with the least number
 * of hops to be shortest.
 *
 * This is particularly useful your Graph doesn't have Edge weights assigned to
 * begin with or if you're merely interested in knowing which Vertices can be
 * reached at all (path finding). This avoids running expensive operations to
 * determine the actual weight (distance) of a path.
 */
>>>>>>> cb730853
class BreadthFirst extends Base
{
    /**
     * get distance between start vertex and given end vertex
     *
     * @param  Vertex               $endVertex
     * @throws OutOfBoundsException if there's no path to given end vertex
     * @return int
     * @uses self::getEdgesTo()
     */
    public function getDistance(Vertex $endVertex)
    {
        return count($this->getEdgesTo($endVertex));
    }

    /**
     * get array of edges on the walk for each vertex (vertex ID => array of walk edges)
     *
     * @return array[]
     */
    public function getEdgesMap()
    {
        $vertexQueue = array();
        $edges = array();

        // $edges[$this->vertex->getId()] = array();

        $vertexCurrent = $this->vertex;
        $edgesCurrent = array();

        do {
            foreach ($vertexCurrent->getEdgesOut() as $edge) {
                $vertexTarget = $edge->getVertexToFrom($vertexCurrent);
                $vid = $vertexTarget->getId();
                if (!isset($edges[$vid])) {
                    $vertexQueue []= $vertexTarget;
                    $edges[$vid] = array_merge($edgesCurrent, array($edge));
                }
            }

            // get next from queue
            $vertexCurrent = array_shift($vertexQueue);
            if ($vertexCurrent) {
                $edgesCurrent = $edges[$vertexCurrent->getId()];
            }
        // untill queue is empty
        } while ($vertexCurrent);

        return $edges;
    }

    public function getEdgesTo(Vertex $endVertex)
    {
        if ($endVertex->getGraph() === $this->vertex->getGraph()) {
            $map = $this->getEdgesMap();

            if (isset($map[$endVertex->getId()])) {
                return $map[$endVertex->getId()];
            }
        }
        throw new OutOfBoundsException('Given target vertex can not be reached from start vertex');
    }

    /**
     * get map of vertex IDs to distance
     *
     * @return int[]
     * @uses Vertex::hasLoop()
     */
    public function getDistanceMap()
    {
        $ret = array();
        foreach ($this->getEdgesMap() as $vid => $edges) {
            $ret[$vid] = count($edges);
        }

        return $ret;
    }

    /**
     * get array of all target vertices this vertex has a path to
     *
<<<<<<< HEAD
     * @return Vertices
     * @uses AlgorithmSpBreadthFirst::getDistanceMap()
=======
     * @return Vertex[]
     * @uses self::getEdgesMap()
>>>>>>> cb730853
     */
    public function getVertices()
    {
        $ret = array();
        $graph = $this->vertex->getGraph();
        foreach ($this->getEdgesMap() as $vid => $unusedEdges) {
            $ret[$vid] = $graph->getVertex($vid);
        }

        return new Vertices($ret);
    }

    public function getEdges()
    {
        $ret = array();
        foreach ($this->getEdgesMap() as $edges) {
            foreach ($edges as $edge) {
                if (!in_array($edge, $ret, true)) {
                    $ret []= $edge;
                }
            }
        }

        return $ret;
    }
}<|MERGE_RESOLUTION|>--- conflicted
+++ resolved
@@ -2,19 +2,10 @@
 
 namespace Fhaculty\Graph\Algorithm\ShortestPath;
 
-<<<<<<< HEAD
-
-use Fhaculty\Graph\Exception\InvalidArgumentException;
+use Fhaculty\Graph\Vertex;
 use Fhaculty\Graph\Exception\OutOfBoundsException;
-use Fhaculty\Graph\Walk;
-use Fhaculty\Graph\Vertex;
 use Fhaculty\Graph\Set\Vertices;
 use \Exception;
-
-=======
-use Fhaculty\Graph\Vertex;
-use Fhaculty\Graph\Exception\InvalidArgumentException;
-use Fhaculty\Graph\Exception\OutOfBoundsException;
 
 /**
  * Simple breadth-first shortest path algorithm
@@ -28,7 +19,6 @@
  * reached at all (path finding). This avoids running expensive operations to
  * determine the actual weight (distance) of a path.
  */
->>>>>>> cb730853
 class BreadthFirst extends Base
 {
     /**
@@ -111,13 +101,8 @@
     /**
      * get array of all target vertices this vertex has a path to
      *
-<<<<<<< HEAD
      * @return Vertices
-     * @uses AlgorithmSpBreadthFirst::getDistanceMap()
-=======
-     * @return Vertex[]
      * @uses self::getEdgesMap()
->>>>>>> cb730853
      */
     public function getVertices()
     {
