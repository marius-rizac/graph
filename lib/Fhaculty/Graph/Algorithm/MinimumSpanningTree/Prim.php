--- conflicted
+++ resolved
@@ -3,14 +3,7 @@
 namespace Fhaculty\Graph\Algorithm\MinimumSpanningTree;
 
 use Fhaculty\Graph\Exception\UnexpectedValueException;
-
-<<<<<<< HEAD
 use Fhaculty\Graph\EdgeDirected;
-
-=======
->>>>>>> 2d36f3d6
-use Fhaculty\Graph\EdgeUndirectedId;
-
 use Fhaculty\Graph\Vertex;
 use \SplPriorityQueue;
 use \Exception;
@@ -42,7 +35,6 @@
             
             // get unvisited vertex of the edge and add edges from new vertex
             foreach ($vertexCurrent->getEdges() as $currentEdge) {            // Add all edges from $currentVertex to priority queue
-<<<<<<< HEAD
             	if(!$currentEdge->isLoop()){
                     if($currentEdge instanceof EdgeDirected){
                 	    throw new UnexpectedValueException('Unable to create MST for directed graphs');
@@ -50,11 +42,6 @@
                     //TODO maybe it would be better to check if the reachable vertex of $currentEdge si allready marked (smaller Queue vs. more if's)
                 	$edgeQueue->insert($currentEdge, -$currentEdge->getWeight());   // Add edges to priority queue with inverted weights (priority queue has high values at the front)
             	}
-=======
-                
-            	//TODO maybe it would be better to check if the reachable vertex of $currentEdge si allready marked (smaller Queue vs. more if's)
-        	    $edgeQueue->insert($currentEdge, -$currentEdge->getWeight());   // Add edges to priority queue with inverted weights (priority queue has high values at the front)
->>>>>>> 2d36f3d6
             }
             
             do {
