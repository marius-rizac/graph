<?php
class AlgorithmPrim{
	public function __construct(Graph $inputGraph, Vertex $startVertice){
		$this->startGraph = clone $inputGraph;
		$this->startVertice = clone $startVertice;
	}


	/**
	 *
	 * @return Graph
	 */
	public function getVertices(){
		
		// Initialize program
		$returnGraph =  new Graph();
		$returnGraph->createVertex($this->startVertice->getId()); // Add starting vertex

		$edgeQueue = new SplPriorityQueue();
<<<<<<< HEAD
		$edgeQueue->setExtractFlags(SplPriorityQueue::EXTR_DATA); // Set extract type to value
=======
		$edgeQueue->setExtractFlags(SplPriorityQueue::EXTR_PRIORITY); // Set extract type to value
>>>>>>> aef170b8
		// END Initialize program
		
		
		// Initialize algorithm
		foreach ($this->startVertice->getEdges() as $currentEdge) {
			print "Init adding Edge: ".$currentEdge->toString()."\n";
			$edgeQueue->insert($currentEdge, -$currentEdge->value);
		}
		$returnGraph->addEdge($edgeQueue->extract());
		$markInserted = array($this->startVertice->getId() => true);
		// END Initialize algorithm
		
		
		// BEGIN algorithm
		// for all vertices add one edge
		$allVertices = $this->startGraph->getVertices();
		for ($i = 1;$i <= $allVertices;$i++) {
			
			// Find next cheapest edge to add
			$cheapestEdge = $edgeQueue->extract();
			
			// Check if edge is is: [visiteted]->[unvisited]
			$cheapestEdgeIsOk = false;
			while($cheapestEdgeIsOk == false) {
				print "\t\t Checking: ".$cheapestEdge->toString();
				foreach ($cheapestEdge->getTargetVertices() as $currentTarget){
			
					if($currentTarget != $currentVertex){
						if(!isset($markInserted[$currentTarget->getId()])){
							print "\t using it \n";
							$cheapestEdgeIsOk = true;
						} else {
							print "\t target ".$currentTarget->getId()." is already in \n";
						}
					} else {
						print "\t target ".$currentTarget->getId()." is == currentVertex \n";
					}
			
				}
				if($cheapestEdgeIsOk == false){
					$cheapestEdge = $edgeQueue->extract();
				}
			}
			
			print "Choosed cheapest edge: ".$cheapestEdge->toString()."\n\n";
			
			$returnGraph->addEdge($cheapestEdge);
			$markInserted[$currentVertex->getId()] = true;
			
			
			// get unvisited vertex of the edge and add edges from this vertex
			if($currentVertex->getId() != $this->startVertice->getId()){

				print "Adding Vertex with ID:".$currentVertex->getId()."\n";
				// Add all edges from $currentVertex to priority queue
				foreach ($currentVertex->getEdges() as $currentEdge) {
					print "\t Adding Edge: ".$currentEdge->toString()."\n";
					$edgeQueue->insert($currentEdge, -$currentEdge->value);
				}
			}
		}
		// END algorithm

		return $returnGraph;
	}

}<|MERGE_RESOLUTION|>--- conflicted
+++ resolved
@@ -17,11 +17,7 @@
 		$returnGraph->createVertex($this->startVertice->getId()); // Add starting vertex
 
 		$edgeQueue = new SplPriorityQueue();
-<<<<<<< HEAD
 		$edgeQueue->setExtractFlags(SplPriorityQueue::EXTR_DATA); // Set extract type to value
-=======
-		$edgeQueue->setExtractFlags(SplPriorityQueue::EXTR_PRIORITY); // Set extract type to value
->>>>>>> aef170b8
 		// END Initialize program
 		
 		
