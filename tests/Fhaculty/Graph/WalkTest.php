--- conflicted
+++ resolved
@@ -149,19 +149,8 @@
         $e1 = $v1->createEdge($v2);
         $e2 = $v2->createEdge($v1);
 
-<<<<<<< HEAD
-        // should actually be v1, v2, v1, but cycle factory automatically adds missing vertex + edge
-        $walk = Walk::factoryCycleFromVertices(array($v1, $v2));
-
-        $this->assertEquals(3, count($walk->getVertices()));
-        $this->assertEquals(2, count($walk->getEdges()));
-        $this->assertSame($v1, $walk->getVertices()->getVertexFirst());
-        $this->assertSame($v1, $walk->getVertices()->getVertexLast());
-        $this->assertTrue($walk->isValid());
-=======
         // should actually be [v1, v2, v1]
         Walk::factoryCycleFromVertices(array($v1, $v2));
->>>>>>> b23aa88a
     }
 
     /**
