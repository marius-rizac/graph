<?php

use Fhaculty\Graph\Edge\Directed;
use Fhaculty\Graph\Edge\Base as Edge;
use Fhaculty\Graph\Graph;
use Fhaculty\Graph\Vertex;
use Fhaculty\Graph\Set\Vertices;

(include_once __DIR__ . '/../vendor/autoload.php') OR die(PHP_EOL . 'ERROR: composer autoloader not found, run "composer install" or see README for instructions' . PHP_EOL);

class TestCase extends PHPUnit_Framework_TestCase
{
    protected function assertGraphEquals(Graph $expected, Graph $actual)
    {
        $f = function(Graph $graph){
            $ret = get_class($graph);
            $ret .= PHP_EOL . 'vertices: ' . $graph->getNumberOfVertices();
            $ret .= PHP_EOL . 'edges: ' . $graph->getNumberOfEdges();

            return $ret;
        };

        // assert graph base parameters are equal
        $this->assertEquals($f($expected), $f($actual));

        // next, assert that all vertices in both graphs are the same
        // each vertex has a unique ID, therefor it's easy to search a matching partner
        // do not use assertVertexEquals() in order to not increase assertion counter

        foreach ($expected->getVertices()->getMap() as $vid => $vertex) {
            try {
                $other = $actual->getVertex($vid);
            } catch (Exception $e) {
                $this->fail();
            }
            if ($this->getVertexDump($vertex) !== $this->getVertexDump($vertex)) {
                $this->fail();
            }
        }

        // next, assert that all edges in both graphs are the same
        // assertEdgeEquals() does not work, as the order of the edges is unknown
        // therefor, build an array of edge dump and make sure each entry has a match

        $edgesExpected = array();
        foreach ($expected->getEdges() as $edge) {
            $edgesExpected []= $this->getEdgeDump($edge);
        }

        foreach ($actual->getEdges() as $edge) {
            $dump = $this->getEdgeDump($edge);

            $pos = array_search($dump, $edgesExpected, true);
            if ($pos === false) {
                $this->fail('given edge ' . $dump . ' not found');
            } else {
                unset($edgesExpected[$pos]);
            }
        }
    }

    protected function assertVertexEquals(Vertex $expected, Vertex $actual)
    {
        $this->assertEquals($this->getVertexDump($expected), $this->getVertexDump($actual));
    }

    protected function assertEdgeEquals(Edge $expected, Edge $actual)
    {
        $this->assertEquals($this->getEdgeDump($expected), $this->getEdgeDump($actual));
    }

    private function getVertexDump(Vertex $vertex)
    {
        $ret = get_class($vertex);

        $ret .= PHP_EOL . 'id: ' . $vertex->getId();
        $ret .= PHP_EOL . 'layout: ' . json_encode($vertex->getLayout());
        $ret .= PHP_EOL . 'balance: ' . $vertex->getBalance();
        $ret .= PHP_EOL . 'group: ' . $vertex->getGroup();

        return $ret;
    }

    private function getEdgeDump(Edge $edge)
    {
        $ret = get_class($edge) . ' ';
        if ($edge instanceof Directed) {
            $ret .= $edge->getVertexStart()->getId() . ' -> ' . $edge->getVertexEnd()->getId();
        } else {
<<<<<<< HEAD
            $vertices = $edge->getVerticesId();
=======
            $vertices = $edge->getVertices()->getIds();
>>>>>>> 61a4a6c8
            $ret .= $vertices[0] . ' -- ' . $vertices[1];
        }
        $ret .= PHP_EOL . 'flow: ' . $edge->getFlow();
        $ret .= PHP_EOL . 'capacity: ' . $edge->getCapacity();
        $ret .= PHP_EOL . 'weight: ' . $edge->getWeight();
        $ret .= PHP_EOL . 'layout: ' . json_encode($edge->getLayout());

        return $ret;
    }
}<|MERGE_RESOLUTION|>--- conflicted
+++ resolved
@@ -87,11 +87,7 @@
         if ($edge instanceof Directed) {
             $ret .= $edge->getVertexStart()->getId() . ' -> ' . $edge->getVertexEnd()->getId();
         } else {
-<<<<<<< HEAD
-            $vertices = $edge->getVerticesId();
-=======
             $vertices = $edge->getVertices()->getIds();
->>>>>>> 61a4a6c8
             $ret .= $vertices[0] . ' -- ' . $vertices[1];
         }
         $ret .= PHP_EOL . 'flow: ' . $edge->getFlow();
