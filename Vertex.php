<?php

class Vertex{
	private $id;
	
	/**
	 * @var array[Edge]
	 */
	private $edges = array();
	
	/**
	 * @var Graph
	 */
	private $graph;
	
	/**
	 * Creates a Vertex
	 * 
	 * @param int   $id    Identifier (int, string, what you want) $id
	 * @param Graph $graph graph to be added to
	 */
	public function __construct($id, $graph){
		$this->id = $id;
		$this->graph = $graph;
	}
	
//getter setter
	
	/**
	 * returns id of this Vertex
	 * 
	 * @return int
	 */
	public function getId(){
		return $this->id;
	}
	
	/**
	 * checks whether this start vertex has a path to the given target vertex
	 * 
	 * @param Vertex $vertex
	 * @return boolean
	 * @throws Exception
	 */
	public function hasPathTo($vertex){			//Tobias: I think this will be a algorithm later in the lecture
	    throw new Exception('TODO');
	    return true;
	}
	
	/**
	 * checks whether the given vertex has a path TO THIS vertex
	 * 
	 * @param Vertex $vertex
	 * @return boolean
	 * @uses Vertex::hasPathTo()
	 */
	public function hasPathFrom($vertex){
	    return $vertex->hasPathTo($this);
	}
	
	/**
	 * create new directed edge from this start vertex to given target vertex
	 * 
	 * @param Vertex $vertex target vertex
	 * @return EdgeDirected
	 * @throws Exception
	 * @uses Vertex::addEdge()
	 * @uses Graph::addEdge()
	 */
	public function createEdgeTo($vertex){
	    return $this->graph->addEdge($this->addEdge($vertex->addEdge(new EdgeDirected($this,$vertex))));
	}
	
	/**
	 * add new undirected (bidirectional) edge between this vertex and given vertex
	 * 
	 * @param Vertex $vertex
	 * @return EdgeUndirected
	 * @throws Exception
	 * @uses Vertex::addEdge()
	 * @uses Graph::addEdge()
	 */
	public function createEdge($vertex){
	    return $this->graph->addEdge($this->addEdge($vertex->addEdge(new EdgeUndirected($this,$vertex))));
	}
	
	/**
	 * add given edge to list of connected edges (should NOT be called manually!)
	 * 
	 * @param Edge $edge
	 * @return Edge given $edge as-is
	 * @private
	 */
	public function addEdge($edge){
	    $this->edges []= $edge;
	    return $edge;
	}
	
	/**
	 * remove the given edge from list of connected edges (should NOT be called manually)
	 * 
	 * @param Edge $edge
	 * @return Edge given $edge as-is
	 * @private
	 */
	public function removeEdge($edge){
	    $id = array_search($edge,$this->edges,true);
	    if($id === false){
	        throw new Exception('Given edge does NOT exist');				//Tobias: if edge gets Id => output of id
	    }
	    unset($this->edges[$id]);
	    return $edge;
	}
	
	/**
	 * check whether this vertex has a direct edge to given $vertex
	 * 
	 * @param Vertex $vertex
	 * @return boolean
	 * @uses Edge::hasVertexTo()
	 */
	public function hasEdgeTo($vertex){
	    foreach($this->edges as $edge){
            if($edge->hasVertexTo($vertex)){
	            return true;
	        }
	    }
	    return false;
	}
	
	/**
	 * check whether the given vertex has a direct edge to THIS vertex
	 * 
	 * @param Vertex $vertex
	 * @return boolean
	 * @uses Vertex::hasEdgeTo()
	 */
	public function hasEdgeFrom($vertex){
	    return $vertex->hasEdgeTo($this);
	}
	
	/**
	 * get ALL edges attached to this vertex
	 * 
	 * @return array[Edge]
	 */
	public function getEdges(){
	    return $this->edges;
	}
	
	/**
	 * get edges FROM this vertex TO the given vertex
	 * 
	 * @param Vertex $vertex
	 * @return array[Edge]
	 * @uses Edge::hasVertexTo()
	 */
	public function getEdgesTo($vertex){
	    $ret = array();
	    foreach($this->edges as $edge){
	        if($edge->hasVertexTo($vertex)){
	            $ret[] = $edge;
	        }
	    }
	    return $ret;
	}
	
	/**
	 * get edges FROM the given vertex TO this vertex
	 *
	 * @param Vertex $vertex
	 * @return array[Edge]
	 * @uses Vertex::getEdgesTo()
	 */
	public function getEdgesFrom($vertex){
	    return $vertex->getEdgesTo($this);
	}
	
	/**
	 * get all vertices this vertex has an edge to
	 * 
	 * @return array[Vertex]
	 * @uses Edge::getVerticesTo()
	 */
	public function getVerticesEdgeTo(){
	    $ret = array();
	    foreach($this->edges as $edge){
	        foreach($edge->getVerticesTo() as $vertex){
	            $ret[$vertex->getId()] = $vertex;
	        }
	    }
	    return $ret;
	}
	
	/**
	 * get all vertices that have an edge TO this vertex
	 * 
	 * @return array[Vertex]
	 * @uses Edge::getVerticesFrom()
	 */
    public function getVerticesEdgeFrom(){
	    $ret = array();
	    foreach($this->edges as $edge){
	        foreach($edge->getVerticesFrom() as $vertex){
	            $ret[$vertex->getId()] = $vertex;
	        }
	    }
	    return $ret;
	}
	
	/**
	 * get degree of this vertex (number of edges)
	 * 
	 * vertex degree is NOT defined for directed graphs (digraphs) and will
	 * throw an exception! use indegree and outdegree instead
	 * 
	 * @return int
	 * @throws Exception
	 * @see Vertex::getIndegree()
	 * @see Vertex::getOutdegree()
	 */
	public function getDegree(){
	    $n = 0;
	    foreach($this->edges as $edge){
	        if($edge instanceof EdgeDirected){
	            throw new Exception('Degree not supported for directed edges');
	        }
	        ++$n;
	    }
	    return $n;
	}
	
	/**
	 * check whether this vertex is isolated (i.e. has no edges attached)
	 * 
	 * @return boolean
	 */
	public function isIsolated(){
	    return !$this->edges;
	}
	
	/**
	 * check whether this is a leaf node (i.e. has only one edge)
	 * 
	 * @return boolean
	 * @throws Exception if this is directed graph
	 * @uses Vertex::getDegree()
	 * @todo check logic! should be indegree=1 and outdegree=0 for directed and degree=indegree=outdegree=1 for undirected?
	 */
	public function isLeaf(){
	    return ($this->getDegree() === 1);
	}
	
	/**
	 * get indegree of this vertex (number of edges TO this vertex)
	 * 
	 * @return int
	 * @uses Edge::hasVertexTo()
	 * @see Vertex::getDegree()
	 */
	public function getIndegree(){
	    $n = 0;
	    foreach($this->edges as $edge){
	        if($edge->hasVertexTo($this)){
	            ++$n;
	        }
	    }
	    return $n;
	}
	
	/**
	 * get outdegree of this vertex (number of edges FROM this vertex TO other vertices)
	 * 
	 * @return int
	 * @uses Edge::hasVertexFrom()
	 * @see Vertex::getDegree()
	 */
	public function getOutdegree(){
	    $n = 0;
	    foreach($this->edges as $edge){
	        if($edge->hasVertexFrom($this)){
	            ++$n;
	        }
	    }
	    return $n;
	}
	
	/**
	 * checks whether this vertex is a source, i.e. its indegree is zero
	 * 
	 * @return boolean
	 * @uses Edge::hasVertexTo()
	 * @see Vertex::getIndegree()
	 */
	public function isSource(){
	    foreach($this->edges as $edge){
	        if($edge->hasVertexTo($this)){
	            return false;
	        }
	    }
	    return true; // reach this point: no edge to this vertex
	}
	
	/**
	 * checks whether this vertex is a sink, i.e. its outdegree is zero
	 * 
	 * @return boolean
	 * @uses Edge::hasVertexFrom()
	 * @see Vertex::getOutdegree()
	 */
	public function isSink(){
	    foreach($this->edge as $edge){
	        if($edge->hasVertexFrom($this)){
	            return false;
	        }
	    }
	    return true; // reach this point: no edge away from this vertex
	}
	
	/**
	 * Breadth-first search (BFS)
	 *
	 * @return array[Vertex]
	 * @uses AlgorithmSearchBreadthFirst::getVertices()
	 */
	public function searchBreadthFirst(){
	    $alg = new AlgorithmSearchBreadthFirst($this);
	    return $alg->getVertices();
	}
	
	/**
	 * Depth-first search (recursive DFS)
	 * $this is the starting vertex
	 * 
	 * @return array[Vertex]
<<<<<<< HEAD
	 * @uses AlgorithmSearchDepthFirst::getResult()
=======
	 * @uses AlgorithmSearchDepthFirst::getVertices()
>>>>>>> b4e08ed3
	 */
	public function searchDepthFirst(){
		$alg = new AlgorithmSearchDepthFirst($this);
		return $alg->getVertices();
	}
}<|MERGE_RESOLUTION|>--- conflicted
+++ resolved
@@ -330,14 +330,9 @@
 	
 	/**
 	 * Depth-first search (recursive DFS)
-	 * $this is the starting vertex
 	 * 
 	 * @return array[Vertex]
-<<<<<<< HEAD
-	 * @uses AlgorithmSearchDepthFirst::getResult()
-=======
 	 * @uses AlgorithmSearchDepthFirst::getVertices()
->>>>>>> b4e08ed3
 	 */
 	public function searchDepthFirst(){
 		$alg = new AlgorithmSearchDepthFirst($this);
