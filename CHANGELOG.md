--- conflicted
+++ resolved
@@ -4,7 +4,7 @@
 to add your changes here when sending pull requests. Also send corrections if
 you spot any mistakes.
 
-## 0.7.1 (2014-03-12)
+## 0.8.0 (2014-xx-xx)
 
 *   Feature: The base `Graph`, `Vertex` and `EdgeBase` classes can now be
     extended in order to implement a custom behavior. As such, one can now also
@@ -39,11 +39,6 @@
     edges. This also fixes an issue where `Algorithm\DetectNegativeCycle` didn't work
     for unweighted edges. ([#81](https://github.com/clue/graph/issues/81)
 
-*   Fix: Throwing an `UnexpectedValueException` if writing GraphViz Dot script
-    to a temporary file fails and remove its debugging output
-    ([#77](https://github.com/clue/graph/issues/77) and [#78](https://github.com/clue/graph/issues/78) @Metabor)
-
-<<<<<<< HEAD
 *   Fix: The `Algorithm\MinimumCostFlow` algorithms now work again. The reference
     to a non-existant class has been updated. Also fixed several issues with
     regards to special cases such as disconnected or undirected graphs.
@@ -58,10 +53,15 @@
     | `Graph::getVertexFirst()` | `Graph::getVertices()->getVertexFirst()` |
     | `Walk::getVertexSource()` | `Walk::getVertices()->getVertexFirst()` |
     | `Walk::getVertexTarget()` | `Walk::getVertices()->getVertexLast()` |
-=======
+
+## 0.7.1 (2014-03-12)
+
+*   Fix: Throwing an `UnexpectedValueException` if writing GraphViz Dot script
+    to a temporary file fails and remove its debugging output
+    ([#77](https://github.com/clue/graph/issues/77) and [#78](https://github.com/clue/graph/issues/78) @Metabor)
+
 *   Fix: Improved GraphViz support for MS Windows
     ([#99](https://github.com/clue/graph/issues/99))
->>>>>>> f4c2c2c2
 
 ## 0.7.0 (2013-09-11)
 
